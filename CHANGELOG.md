# Changelog

All notable changes to this project will be documented in this file.

The format is based on [Keep a Changelog](http://keepachangelog.com/) and this
project adheres to [Semantic Versioning](http://semver.org/).

## [0.15.0] - Unreleased
### Added
- New advanced search features:
  - You can filter by any field at any level. For example
    `search.pages("header.categories:my-category")`
  - You can sort by any field at any level. For example
    `search.pages("header.categories:my-category", "my.custom.order.field")`
  - New method `search.data()` to return the data assigned to any page or
    directory.

### Changed
- Restore the ability to return the proper exit code on `lume --run`.
- Show more info on error.

### Removed
- The argument to ignore tags in `search.tags()`.
<<<<<<< HEAD
- The method `search.directory()` to return a directory instance. Use
  `search.data()`.

### Fixed
- Cache is not correctly refreshed when using different versions of plugins
  [#35]
=======
- The option `file` to sort results in `search.pages()`. Use `url` instead.
>>>>>>> 41c95825

## [0.14.0] - 2021-02-02
### Changed
- API changes in the `Page` class:
  - Tags are stored as `Array` in `page.data.tags` (previously they are a `Set`
    in `page.tags`).
  - Removed `page.fullData` property, `page.data` contains the merged data.
- CLI changes [#33], [#34]:
  - Moved some options (arguments starting with `--`) to commands:
    - `lume --upgrade` to `lume upgrade`
    - `lume --update` to `lume update`
    - `lume --init` to `lume init`
    - `lume --run=<script>` to `lume run <script>`
  - Added command specific help info. For example: `lume run --help`
  - Changed the way to specify a different cwd. Instead `lume path/to/site`, use
    `lume --root=path/to/site`

### Fixed
- Link to docs in `--help` [#32]

## [0.13.2] - 2021-01-23
### Fixed
- Wrong default configuration in yaml plugin

## [0.13.1] - 2021-01-23
### Fixed
- Bug makes that postcss plugin doesn't process the css files

## [0.13.0] - 2021-01-20
### Added
- Normalize options across some plugins

### Changed
- Minimum required Deno version is `1.7.0`
- Temporary, `lume --run` doesn't return the proper exit code until
  [this bug in Deno](https://github.com/denoland/deno/issues/9201) is resolved

## [0.12.1] - 2021-01-16
### Added
- New command `lume --update` to update the lume version used by any
  `_config.js` file to the same installed globally in cli.

### Fixed
- Cache in `search` helper that returns the original array instead a clone, so
  it can be modified outside.
- Uncaught exception in the built-in server due a Broken Pipe

## [0.12.0] - 2021-01-15
### Added
- New filter `njk` registered by the `nunjucks` plugin
- Moved `url` filter to a plugin that also created an additional filter
  `htmlUrl` to search and fix urls in html code
- New plugin `date` to manage date and time values using the library
  [date-fns](https://date-fns.org)
- The order option of `search.pages()` accepts any value key (in addition to
  `date` and `file`)

### Changed
- Moved `attributes` and `classname` to the new `attributes` plugin and enable
  it by default.

### Fixed
- Url filter with `null` values
- Improved performance of `search.pages()` by implementing a cache system.
- Improved performance of data and tags merging by implementing a cache system.

## [0.11.0] - 2021-01-12
### Added
- New plugin `inline`
- New plugin `terser` [#29], [#30]

### Changed
- Renamed the plugin `css` to `postcss` and some of its options:
  - `map` was renamed to `sourceMap`
  - `postcssPlugins` was renamed to `plugins`

### Fixed
- Some files (like layouts) were loaded multiple times. Implemented a cache
  system to ensure that every file is read only once.

## [0.10.8] - 2021-01-03
### Fixed
- Sometimes, live reload doesn't reload the page, even if the changes are sent
  to the browser. [#20]

## [0.10.7] - 2021-01-02
### Added
- Support for async filters [#22]
- The events `beforeUpdate` and `afterUpdate` have the property `files` with the
  names of all changed files.
- Allow to configure the css plugins with the following options
  - `postcssPlugins`: array with the PostCSS plugins [#26]
  - `map`: set `true` to generate source map
- Ability to add/remove dynamically pages from processors

### Fixed
- Websocket sends update messages twice
- `paginate` helper doesn't return always the latest page
- Dispatch events that contains scripts should return false if the script fails

## [0.10.6] - 2020-12-27
### Fixed
- Multipage generation workflow
- Websocket random errors on reload changes

## [0.10.5] - 2020-12-25
### Fixed
- Unknown option `--location`

## [0.10.4] - 2020-12-24
### Fixed
- Ensure page tags are always converted to strings
- The template cache is not always updated

## [0.10.3] - 2020-12-21
### Fixed
- TypeError in the server reload script
- Removed extra space on parse the frontmatter
- Improved `Pug` plugin. Fixed Typescript errors due conflicts with Eta [#18],
  added cache for the compiled templates and improved filters.
- Added hot reloading for modules (ts, js) and fixed some issues.
- Undocumented `data` filter is disabled by default.

## [0.10.2] - 2020-12-17
### Fixed
- Do not add `.html` extension to files with a subextension. For example
  `scripts.js.njk` should be saved to `scripts.js` instead `scripts.js.html`
  [#13].
- Refresh Deno cache with `lume --upgrade`

## [0.10.1] - 2020-12-16
### Fixed
- Markdown error handling `<pre>` elements

## [0.10.0] - 2020-12-16
### Added
- New plugin to use `Pug` as a template engine [#10]
- New functions `search.previousPage()` and `search.nextPage()`
- Support for definition lists (`<dl>`) in markdown
- Improved default `404` error page. Now it displays a list of files and
  subfolders
- New option `templateEngine` to configure the template engine used for every
  page [#11]

### Fixed
- Live reload didn't work always with html
- HTTP server timeout on missing `/index.html`
- Nunjucks cache doesn't detect changes in included templates
- Fixed version display on upgrade [#9]
- `url` filter in markdown
- `url` filter handling hashes and queries (for example `#hashid` and
  `?query=value`)

## [0.9.12] - 2020-12-07
### Fixed
- css plugin use only import and nesting plugins because the other plugins fails
  in Deno.

## [0.9.11] - 2020-12-06
### Fixed
- Fixed `lume --upgrade` error

## [0.9.10] - 2020-12-06
### Fixed
- Updated dependencies

## [0.9.9] - 2020-12-01
### Fixed
- Asyncronous scripts runner: Don't exit before all promises are resolved [#7].
- Improved `--upgrade` command.

## [0.9.8] - 2020-12-01
### Fixed
- Removed failing dependency

## [0.9.7] - 2020-12-01
### Added
- Support for executing javascript functions in `deno.script()` instead only cli
  command
- New cli arguments `--src`, `--dest` to change dinamically the src and dest
  options.
- New property `site.flags` that save all arguments after `--`. For example:
  `lume --serve -- flag1 flag2`.

### Fixed
- Fixed multi-commands scripts in linux [#7]
- Replaced `dev.jspm.io` dependencies with `jspm.dev`.
- Replaced `denopkg.com` dependencies with `cdn.jsdelivr.net` [#8].
- Updated `highlight.js` to 10.x

## [0.9.6] - 2020-11-28
### Fixed
- Fixed multipage with generators and add support for async generators
- Updated dependencies
- Simplify the code generated by `lume --init`
- Fixed multi-commands with `&&` and `&` [#7]

## [0.9.5] - 2020-11-25
### Added
- Predefined values to `attr` filter.
- New option `server` to configure the local server: `port` and `page404`.

### Changed
- Removed documentation from the main repository

### Fixed
- Version number returned by `lume -v`.

## [0.9.4] - 2020-11-20
### Fixed
- BrokenPipe errors in the server

## [0.9.3] - 2020-11-13
### Fixed
- Version number returned by `lume -v`.

## [0.9.2] - 2020-11-13
### Added
- `--upgrade` command.

### Changed
- Renamed the shortcut for `--version`, `-V` to `-v`.

### Fixed
- `denjunks` installation bug [#6]

## [0.9.1] - 2020-11-06
### Fixed
- `@import` css of the `css()` plugin, using `_includes` as fallback

## [0.9.0] - 2020-11-04
### Added
- New method `script()` to execute scripts like a task manager
- Allow to run scripts in events
- Autodiscover `404.html` file in the built-in server for 404 responses

### Fixed
- Ignore `node_modules` folder by default
- Show an error if the cwd is not a folder
- Enable `attr` filter by default

## [0.8.1] - 2020-10-28
### Added
- New method `ignore()` to ignore files and folders

### Fixed
- Version number on `lume --version`

## [0.8.0] - 2020-10-27
### Added
- New `loadAssets()` to register assets loaders
- New argument in CLI to build the site in a different directory and even choose
  a different _config.js file.

### Changed
- Renamed `load()` to `loadPages()` and removed the `asset` argument.
- Renamed `data()` to `loadData()`
- Renamed `helper()` to `data()`
- Updating files (in a watch process) dispatches the events `beforeUpdate` and
  `afterUpdate` (instead `beforeBuild` and `afterBuild`)

## [0.7.3] - 2020-10-17
### Changed
- Removed the version of the import in the `_config.js` file generated with
  `--init`

### Fixed
- Support for special characters in the url to the HTTP server
- Rebuild inside a try/catch to prevent die on error.

## [0.7.2] - 2020-10-10
### Fixed
- Updated version in cli

## [0.7.1] - 2020-10-10
### Fixed
- Permalinks does not respect the `prettyUrls` configuration [#1]
- Improved docs to update version

## [0.7.0] - 2020-10-09
### Added
- Added events: `beforeBuild` and `afterBuild`
- Added helper `paginate()`
- `site.process()` function
- New option `prettyUrls`. By default is `true`.

### Removed
- `site.beforeRender()` and `site.afterRender()` transformers. Use
  `site.process()` instead, that is the equivalent to `afterRender`.

### Fixed
- Improved performance executing some operations in parallel
- Fixed page duplications
- Fixed url filter with non-string values

## [0.6.0] - 2020-09-28
### Added
- New argument to `search.pages()` to sort pages alphabetically
- Added new argument `--help` and aliases `-h` and `-V` to cli
- Added `eta` plugin, to support `Eta` template engine
- New function `helper` to assign global helpers that can be used in the
  templates

### Removed
- Arguments `path` and `recursive` in `search.pages()`

### Fixed
- `url` filter with relative urls
- postcss incompatibility with deno

## [0.5.1] - 2020-09-25
### Fixed
- `version` variable

## [0.5.0] - 2020-09-24
### Added
- Ability to generate multiple pages using generators

### Changed
- Replaced `pathPrefix` and `url` with `location`

### Fixed
- `url` filter bugs

## [0.4.0] - 2020-09-22
### Added
- Ability to include the date in the filename
- New function `search.folder()`
- New option `--dev` to run in development mode

### Fixed
- Front matter detection
- Site rebuild after creating or removing directories and files
- Improved url filter
- Use content hash to detect real file changes
- Tags propagation
- Ensure beforeRender transformers are executed only once.

## [0.3.1] - 2020-09-19
### Fixed
- Use temporarily a fork of denjunks because loading bugs

## [0.3.0] - 2020-09-19
### Added
- New plugin `svg` to optimize svg files
- New plugin `dom` to manipulate html using the DOM api
- New filter `classname` to manipulate css classes
- New filter `attributes` to manipulate html attributes
- First tests

### Changed
- `explorer` was renamed to `search`

### Fixed
- Refactored source load and reload
- Explorer returns wrong results
- Live-reload bugs

## [0.2.3] - 2020-09-14
### Fixed
- Moved websocket script to server.js to avoid reading problems

## [0.2.2] - 2020-09-13
### Added
- New command `lumen --version`

### Fixed
- CLI installation

## [0.2.1] - 2020-09-13
### Fixed
- Module loader executed from remote (http://deno.land/x/lume)
- Use fixed versions for dependencies

## [0.2.0] - 2020-09-13
### Added
- New command `lume --init` to create a `_config.js` file.

### Changed
- Merged `postcss` and `stylecow` plugins in the new `css` plugin.

### Fixed
- JSX engine

## 0.1.0 - 2020-09-13
First version

[#1]: https://github.com/oscarotero/lume/issues/1
[#6]: https://github.com/oscarotero/lume/issues/6
[#7]: https://github.com/oscarotero/lume/issues/7
[#8]: https://github.com/oscarotero/lume/issues/8
[#9]: https://github.com/oscarotero/lume/issues/9
[#10]: https://github.com/oscarotero/lume/issues/10
[#11]: https://github.com/oscarotero/lume/issues/11
[#13]: https://github.com/oscarotero/lume/issues/13
[#18]: https://github.com/oscarotero/lume/issues/18
[#20]: https://github.com/oscarotero/lume/issues/20
[#22]: https://github.com/oscarotero/lume/issues/22
[#26]: https://github.com/oscarotero/lume/issues/26
[#29]: https://github.com/oscarotero/lume/issues/29
[#30]: https://github.com/oscarotero/lume/issues/30
[#32]: https://github.com/oscarotero/lume/issues/32
[#33]: https://github.com/oscarotero/lume/issues/33
[#34]: https://github.com/oscarotero/lume/issues/34
[#35]: https://github.com/oscarotero/lume/issues/35

[0.15.0]: https://github.com/oscarotero/lume/compare/v0.14.0...HEAD
[0.14.0]: https://github.com/oscarotero/lume/compare/v0.13.2...v0.14.0
[0.13.2]: https://github.com/oscarotero/lume/compare/v0.13.1...v0.13.2
[0.13.1]: https://github.com/oscarotero/lume/compare/v0.13.0...v0.13.1
[0.13.0]: https://github.com/oscarotero/lume/compare/v0.12.1...v0.13.0
[0.12.1]: https://github.com/oscarotero/lume/compare/v0.12.0...v0.12.1
[0.12.0]: https://github.com/oscarotero/lume/compare/v0.11.0...v0.12.0
[0.11.0]: https://github.com/oscarotero/lume/compare/v0.10.8...v0.11.0
[0.10.8]: https://github.com/oscarotero/lume/compare/v0.10.7...v0.10.8
[0.10.7]: https://github.com/oscarotero/lume/compare/v0.10.6...v0.10.7
[0.10.6]: https://github.com/oscarotero/lume/compare/v0.10.5...v0.10.6
[0.10.5]: https://github.com/oscarotero/lume/compare/v0.10.4...v0.10.5
[0.10.4]: https://github.com/oscarotero/lume/compare/v0.10.3...v0.10.4
[0.10.3]: https://github.com/oscarotero/lume/compare/v0.10.2...v0.10.3
[0.10.2]: https://github.com/oscarotero/lume/compare/v0.10.1...v0.10.2
[0.10.1]: https://github.com/oscarotero/lume/compare/v0.10.0...v0.10.1
[0.10.0]: https://github.com/oscarotero/lume/compare/v0.9.12...v0.10.0
[0.9.12]: https://github.com/oscarotero/lume/compare/v0.9.11...v0.9.12
[0.9.11]: https://github.com/oscarotero/lume/compare/v0.9.10...v0.9.11
[0.9.10]: https://github.com/oscarotero/lume/compare/v0.9.9...v0.9.10
[0.9.9]: https://github.com/oscarotero/lume/compare/v0.9.8...v0.9.9
[0.9.8]: https://github.com/oscarotero/lume/compare/v0.9.7...v0.9.8
[0.9.7]: https://github.com/oscarotero/lume/compare/v0.9.6...v0.9.7
[0.9.6]: https://github.com/oscarotero/lume/compare/v0.9.5...v0.9.6
[0.9.5]: https://github.com/oscarotero/lume/compare/v0.9.4...v0.9.5
[0.9.4]: https://github.com/oscarotero/lume/compare/v0.9.3...v0.9.4
[0.9.3]: https://github.com/oscarotero/lume/compare/v0.9.2...v0.9.3
[0.9.2]: https://github.com/oscarotero/lume/compare/v0.9.1...v0.9.2
[0.9.1]: https://github.com/oscarotero/lume/compare/v0.9.0...v0.9.1
[0.9.0]: https://github.com/oscarotero/lume/compare/v0.8.1...v0.9.0
[0.8.1]: https://github.com/oscarotero/lume/compare/v0.8.0...v0.8.1
[0.8.0]: https://github.com/oscarotero/lume/compare/v0.7.3...v0.8.0
[0.7.3]: https://github.com/oscarotero/lume/compare/v0.7.2...v0.7.3
[0.7.2]: https://github.com/oscarotero/lume/compare/v0.7.1...v0.7.2
[0.7.1]: https://github.com/oscarotero/lume/compare/v0.7.0...v0.7.1
[0.7.0]: https://github.com/oscarotero/lume/compare/v0.6.0...v0.7.0
[0.6.0]: https://github.com/oscarotero/lume/compare/v0.5.1...v0.6.0
[0.5.1]: https://github.com/oscarotero/lume/compare/v0.5.0...v0.5.1
[0.5.0]: https://github.com/oscarotero/lume/compare/v0.4.0...v0.5.0
[0.4.0]: https://github.com/oscarotero/lume/compare/v0.3.1...v0.4.0
[0.3.1]: https://github.com/oscarotero/lume/compare/v0.3.0...v0.3.1
[0.3.0]: https://github.com/oscarotero/lume/compare/v0.2.3...v0.3.0
[0.2.3]: https://github.com/oscarotero/lume/compare/v0.2.2...v0.2.3
[0.2.2]: https://github.com/oscarotero/lume/compare/v0.2.1...v0.2.2
[0.2.1]: https://github.com/oscarotero/lume/compare/v0.2.0...v0.2.1
[0.2.0]: https://github.com/oscarotero/lume/compare/v0.1.0...v0.2.0<|MERGE_RESOLUTION|>--- conflicted
+++ resolved
@@ -21,16 +21,13 @@
 
 ### Removed
 - The argument to ignore tags in `search.tags()`.
-<<<<<<< HEAD
 - The method `search.directory()` to return a directory instance. Use
   `search.data()`.
+- The option `file` to sort results in `search.pages()`. Use `url` instead.
 
 ### Fixed
 - Cache is not correctly refreshed when using different versions of plugins
   [#35]
-=======
-- The option `file` to sort results in `search.pages()`. Use `url` instead.
->>>>>>> 41c95825
 
 ## [0.14.0] - 2021-02-02
 ### Changed
